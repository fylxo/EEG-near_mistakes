#!/usr/bin/env python3
"""
Cross-Rats NM Theta Analysis

This script performs NM theta analysis across multiple rats, aggregating results
from individual rat multi-session analyses.

Author: Generated for cross-rats EEG near-mistake analysis
"""

import os
import sys
import pickle
import json
import gc
import argparse
import numpy as np
import matplotlib.pyplot as plt
from typing import Dict, List, Tuple, Optional, Union
from datetime import datetime
from collections import defaultdict

# Add current directory to path for imports
sys.path.append(os.path.dirname(os.path.abspath(__file__)))

# Import the run_analysis function from nm_theta_analyzer
from nm_theta_analyzer import run_analysis


def discover_rat_ids(pkl_path: str, exclude_20_channel_rats: bool = False) -> List[str]:
    """
    Discover all unique rat IDs from the dataset.
    
    Parameters:
    -----------
    pkl_path : str
        Path to the main EEG data file
    exclude_20_channel_rats : bool
        Whether to exclude rats with 20 channels (default: False - removed validation)
        
    Returns:
    --------
    rat_ids : List[str]
        List of unique rat IDs found in the dataset
    """
    print(f"🔍 Discovering rat IDs from {pkl_path}")
    print("Loading data to scan for rat IDs...")
    
    with open(pkl_path, 'rb') as f:
        all_data = pickle.load(f)
    
    rat_ids = set()
    for session_data in all_data:
        rat_id = session_data.get('rat_id')
        if rat_id is not None:
            rat_ids.add(str(rat_id))
    
    rat_ids_list = sorted(list(rat_ids))
    print(f"✓ Found {len(rat_ids_list)} unique rats: {rat_ids_list}")
    
    # Exclude rat 9442 specifically (has 20 channels)
    if '9442' in rat_ids_list:
        rat_ids_list.remove('9442')
        print(f"❌ Excluding rat 9442 (20 channels)")
    
    print(f"\n📊 Final rat selection:")
    print(f"  Total rats found: {len(rat_ids_list) + 1}")  # +1 for the excluded rat
    print(f"  Rats to process: {len(rat_ids_list)}")
    print(f"  Excluded rats: ['9442']")
    
    # Clean up memory
    del all_data
    gc.collect()
    
    return rat_ids_list


def process_single_rat_multi_session(
    rat_id: str,
    roi_or_channels: Union[str, List[int]],
    pkl_path: str,
    freq_range: Tuple[float, float] = (3, 8),
    n_freqs: int = 30,
    window_duration: float = 1.0,
    n_cycles_factor: float = 3.0,
    base_save_path: str = 'results/cross_rats',
    show_plots: bool = False,
    method: str = 'mne'
) -> Tuple[str, Optional[Dict]]:
    """
    Process multi-session analysis for a single rat using nm_theta_analyzer.
    
    Parameters:
    -----------
    rat_id : str
        Rat ID to process
    roi_or_channels : Union[str, List[int]]
        ROI specification
    pkl_path : str
        Path to main data file
    freq_range : Tuple[float, float]
        Frequency range for analysis
    n_freqs : int
        Number of frequencies
    window_duration : float
        Event window duration
    n_cycles_factor : float
        Cycles factor for spectrograms
    base_save_path : str
        Base directory for saving results
    show_plots : bool
        Whether to show plots during processing
    method : str
        Spectrogram calculation method: 'mne' (MNE-Python) or 'cwt' (SciPy CWT)
        
    Returns:
    --------
    rat_id : str
        The processed rat ID
    results : Optional[Dict]
        Multi-session results for the rat, or None if failed
    """
    print(f"\n🐀 Processing rat {rat_id} - Multi-session analysis")
    print(f"    Method: {method.upper()} ({'MNE-Python' if method == 'mne' else 'SciPy CWT'})")
    print("=" * 60)
    
    try:
        # Create save path for this rat
        rat_save_path = os.path.join(base_save_path, f'rat_{rat_id}_multi_session_{method}')
        
        if method == 'mne':
            # Use nm_theta_analyzer for MNE-based analysis
            results = run_analysis(
                mode='multi',
                method='basic',  # method ignored for multi-session
                parallel_type=None,
                pkl_path=pkl_path,
                roi=roi_or_channels if isinstance(roi_or_channels, str) else ','.join(map(str, roi_or_channels)),
                session_index=None,  # ignored for multi-session
                rat_id=rat_id,
                freq_min=freq_range[0],
                freq_max=freq_range[1],
                n_freqs=n_freqs,
                window_duration=window_duration,
                n_cycles_factor=n_cycles_factor,
                n_jobs=None,
                batch_size=8,
                save_path=rat_save_path,
                show_plots=show_plots,
                show_frequency_profiles=False
            )
        
        elif method == 'cwt':
            # Use vectorized CWT analysis
            from nm_theta_single_vectorized import analyze_rat_multi_session_vectorized
            
            results = analyze_rat_multi_session_vectorized(
                rat_id=rat_id,
                roi_or_channels=roi_or_channels,
                pkl_path=pkl_path,
                freq_range=freq_range,
                n_freqs=n_freqs,
                window_duration=window_duration,
                n_cycles_factor=n_cycles_factor,
                save_path=rat_save_path,
                mapping_df=None,
                show_plots=show_plots,
                session_n_jobs=None,
                channel_batch_size=8,
                method='cwt'
            )
        
        else:
            raise ValueError(f"Unknown method: {method}. Use 'mne' or 'cwt'.")
        
        print(f"✓ Successfully processed rat {rat_id}")
        print(f"  Sessions analyzed: {results.get('n_sessions_analyzed', 'unknown')}")
        print(f"  Results saved to: {rat_save_path}")
        
        # Force garbage collection
        gc.collect()
        
        return rat_id, results
        
    except Exception as e:
        print(f"❌ Error processing rat {rat_id}: {str(e)}")
        import traceback
        traceback.print_exc()
        return rat_id, None


def aggregate_cross_rats_results(
    rat_results: Dict[str, Dict],
    roi_specification: Union[str, List[int]],
    freq_range: Tuple[float, float],
    save_path: str
) -> Dict:
    """
    Aggregate multi-session results across all rats.
    
    Parameters:
    -----------
    rat_results : Dict[str, Dict]
        Dictionary mapping rat_id -> multi-session results
    roi_specification : Union[str, List[int]]
        ROI specification used for analysis
    freq_range : Tuple[float, float]
        Frequency range used
    save_path : str
        Path to save aggregated results
        
    Returns:
    --------
    aggregated_results : Dict
        Cross-rats aggregated results
    """
    print(f"\n📊 Aggregating results across {len(rat_results)} rats")
    print("=" * 60)
    
    # Filter out failed results
    valid_results = {rat_id: results for rat_id, results in rat_results.items() if results is not None}
    n_valid_rats = len(valid_results)
    
    if n_valid_rats == 0:
        raise ValueError("No valid rat results to aggregate")
    
    print(f"Valid results from {n_valid_rats} rats: {list(valid_results.keys())}")
    
    # Get reference data from first valid result
    first_result = next(iter(valid_results.values()))
    frequencies = first_result['frequencies']
    n_freqs = len(frequencies)
    
    # Initialize aggregation containers
    aggregated_windows = defaultdict(lambda: {
        'spectrograms': [],
        'total_events': [],
        'n_sessions': [],
        'rat_ids': []
    })
    
    # Collect spectrograms from all rats
    for rat_id, results in valid_results.items():
        print(f"Processing results from rat {rat_id}")
        
        # Debug: Print available keys
        print(f"  Available keys in results: {list(results.keys())}")
        if 'averaged_windows' in results:
            print(f"  NM sizes in averaged_windows: {list(results['averaged_windows'].keys())}")
        else:
            print(f"  ❌ ERROR: 'averaged_windows' key not found!")
            print(f"  Available keys: {list(results.keys())}")
            continue
        
        for nm_size, window_data in results['averaged_windows'].items():
            spectrograms = aggregated_windows[nm_size]['spectrograms']
            spectrograms.append(window_data['avg_spectrogram'])
            
            aggregated_windows[nm_size]['total_events'].append(window_data['n_events'])
            aggregated_windows[nm_size]['n_sessions'].append(window_data['n_sessions'])
            aggregated_windows[nm_size]['rat_ids'].append(rat_id)
    
    # Compute cross-rats averages
    final_aggregated_windows = {}
    
    for nm_size, data in aggregated_windows.items():
        spectrograms = np.array(data['spectrograms'])  # Shape: (n_rats, n_freqs, n_times)
        
        print(f"NM size {nm_size}: {spectrograms.shape[0]} rats, "
              f"spectrogram shape: {spectrograms.shape[1:]}") 
        
        # Average across rats
        avg_spectrogram = np.mean(spectrograms, axis=0)
        
        final_aggregated_windows[nm_size] = {
            'avg_spectrogram': avg_spectrogram,
            'individual_spectrograms': spectrograms,
            'window_times': first_result['averaged_windows'][nm_size]['window_times'],
            'total_events_per_rat': data['total_events'],
            'n_sessions_per_rat': data['n_sessions'],
            'rat_ids': data['rat_ids'],
            'n_rats': spectrograms.shape[0],
            'total_events_all_rats': sum(data['total_events']),
            'total_sessions_all_rats': sum(data['n_sessions'])
        }
    
    # Create comprehensive results dictionary
    aggregated_results = {
        'analysis_type': 'cross_rats',
        'rat_ids': list(valid_results.keys()),
        'n_rats': n_valid_rats,
        'roi_specification': roi_specification,
        'roi_channels': first_result['roi_channels'],
        'frequencies': frequencies,
        'averaged_windows': final_aggregated_windows,
        'analysis_parameters': {
            'frequency_range': freq_range,
            'n_frequencies': n_freqs,
            'window_duration': first_result['analysis_parameters']['window_duration'],
            'normalization': first_result['analysis_parameters']['normalization']
        },
        'processing_info': {
            'n_rats_attempted': len(rat_results),
            'n_rats_successful': n_valid_rats,
            'failed_rats': [rat_id for rat_id, results in rat_results.items() if results is None],
            'timestamp': datetime.now().isoformat()
        }
    }
    
    # Save aggregated results
    os.makedirs(save_path, exist_ok=True)
    
    results_file = os.path.join(save_path, 'cross_rats_aggregated_results.pkl')
    with open(results_file, 'wb') as f:
        pickle.dump(aggregated_results, f)
    
    print(f"✓ Cross-rats results saved to: {results_file}")
    
    # Save summary statistics
    summary_file = os.path.join(save_path, 'cross_rats_summary.json')
    summary_data = {
        'n_rats': n_valid_rats,
        'rat_ids': list(valid_results.keys()),
        'nm_sizes_analyzed': [float(key) for key in final_aggregated_windows.keys()],
        'total_events_all_rats': {nm_size: data['total_events_all_rats'] 
                                  for nm_size, data in final_aggregated_windows.items()},
        'total_sessions_all_rats': {nm_size: data['total_sessions_all_rats']
                                    for nm_size, data in final_aggregated_windows.items()},
        'frequency_range': freq_range,
        'roi_specification': str(roi_specification),
        'roi_channels': first_result['roi_channels'].tolist() if hasattr(first_result['roi_channels'], 'tolist') else first_result['roi_channels']
    }
    
    with open(summary_file, 'w') as f:
        json.dump(summary_data, f, indent=2)
    
    print(f"✓ Summary statistics saved to: {summary_file}")
    
    return aggregated_results


def calculate_color_limits(spectrograms: List[np.ndarray], percentile: float = 95.0) -> Tuple[float, float]:
    """
    Calculate reasonable color map limits based on the actual data.
    
    Parameters:
    -----------
    spectrograms : List[np.ndarray]
        List of spectrogram arrays
    percentile : float
        Percentile to use for clipping outliers (default: 95.0)
        
    Returns:
    --------
    vmin, vmax : Tuple[float, float]
        Color map limits
    """
    # Concatenate all spectrograms to get overall data range
    all_data = np.concatenate([spec.flatten() for spec in spectrograms])
    
    # Calculate percentiles to clip outliers
    vmin = float(np.percentile(all_data, 100 - percentile))
    vmax = float(np.percentile(all_data, percentile))
    
    # Ensure symmetric limits around zero for better visualization
    abs_max = max(abs(vmin), abs(vmax))
    vmin = -abs_max
    vmax = abs_max
    
    # Round to reasonable decimal places
    vmin = round(vmin, 2)
    vmax = round(vmax, 2)
    
    return vmin, vmax


def create_cross_rats_visualizations(results: Dict, save_path: str):
    """
    Create comprehensive visualizations for cross-rats results.
    
    Parameters:
    -----------
    results : Dict
        Cross-rats aggregated results
    save_path : str
        Directory to save visualizations
    """
    print(f"\n📈 Creating cross-rats visualizations")
    print("=" * 60)
    
    os.makedirs(save_path, exist_ok=True)
    
    frequencies = results['frequencies']
    n_rats = results['n_rats']
    roi_channels = results['roi_channels']
    
    # Create figure with subplots for each NM size
    nm_sizes = [float(key) for key in results['averaged_windows'].keys()]
    n_nm_sizes = len(nm_sizes)
    
    if n_nm_sizes == 0:
        print("⚠️  No NM sizes to plot")
        return
    
    # Calculate color limits from all spectrograms
    all_spectrograms = []
    for nm_size in nm_sizes:
        window_data = results['averaged_windows'][nm_size]
        all_spectrograms.append(window_data['avg_spectrogram'])
        all_spectrograms.extend(window_data['individual_spectrograms'])
    
    vmin, vmax = calculate_color_limits(all_spectrograms)
    print(f"📊 Color map limits: [{vmin}, {vmax}] (calculated from data)")
    
    fig, axes = plt.subplots(n_nm_sizes, 1, figsize=(10, 5 * n_nm_sizes))
    if n_nm_sizes == 1:
        axes = [axes]
    
    for i, nm_size in enumerate(nm_sizes):
        window_data = results['averaged_windows'][nm_size]
        avg_spectrogram = window_data['avg_spectrogram']
        window_times = window_data['window_times']
        
        # Plot: Average spectrogram across rats
        ax = axes[i]
        im = ax.imshow(avg_spectrogram, aspect='auto', origin='lower',
                      extent=[window_times[0], window_times[-1], 
                             frequencies[0], frequencies[-1]],
                      cmap='RdBu_r', vmin=vmin, vmax=vmax)
        ax.axvline(x=0, color='black', linestyle='--', alpha=0.7)
        ax.set_xlabel('Time (s)')
        ax.set_ylabel('Frequency (Hz)')
        ax.set_title(f'NM Size {nm_size} - Average Across {n_rats} Rats\n'
                    f'Total Events: {window_data["total_events_all_rats"]}, '
                    f'Sessions: {window_data["total_sessions_all_rats"]}')
        
        plt.colorbar(im, ax=ax, label='Z-score')
    
    # Add overall title
    roi_str = f"ROI: {results['roi_specification']} (channels: {roi_channels})"
    freq_str = f"Freq: {results['analysis_parameters']['frequency_range'][0]}-{results['analysis_parameters']['frequency_range'][1]} Hz"
    
    plt.suptitle(f'Cross-Rats NM Theta Analysis\n{roi_str}, {freq_str}', fontsize=14)
    
    # Apply custom spacing parameters for better plot layout
    plt.subplots_adjust(left=0.052, bottom=0.07, right=0.55, top=0.924, wspace=0.206, hspace=0.656)
    
    # Save plot
    plot_file = os.path.join(save_path, 'cross_rats_spectrograms.png')
    plt.savefig(plot_file, dpi=300, bbox_inches='tight')
    print(f"✓ Spectrograms saved to: {plot_file}")
    
    plt.show()
    
    # Create individual rat comparison plot
    if n_nm_sizes == 1:  # Only create if single NM size to avoid complexity
        nm_size = nm_sizes[0]
        window_data = results['averaged_windows'][nm_size]
        individual_spectrograms = window_data['individual_spectrograms']
        rat_ids = window_data['rat_ids']
        
        n_rats_to_show = min(6, len(rat_ids))  # Show up to 6 rats
        
        fig, axes = plt.subplots(2, 3, figsize=(18, 12))
        axes = axes.flatten()
        
        for j in range(n_rats_to_show):
            ax = axes[j]
            spectrogram = individual_spectrograms[j]
            rat_id = rat_ids[j]
            
            im = ax.imshow(spectrogram, aspect='auto', origin='lower',
                          extent=[window_times[0], window_times[-1],
                                 frequencies[0], frequencies[-1]],
                          cmap='RdBu_r', vmin=vmin, vmax=vmax)
            ax.axvline(x=0, color='black', linestyle='--', alpha=0.7)
            ax.set_xlabel('Time (s)')
            ax.set_ylabel('Frequency (Hz)')
            ax.set_title(f'Rat {rat_id}\nEvents: {window_data["total_events_per_rat"][j]}, '
                        f'Sessions: {window_data["n_sessions_per_rat"][j]}')
            
            plt.colorbar(im, ax=ax, label='Z-score')
        
        # Hide unused subplots
        for j in range(n_rats_to_show, 6):
            axes[j].set_visible(False)
        
        plt.suptitle(f'Individual Rat Spectrograms - NM Size {nm_size}\n{roi_str}, {freq_str}', fontsize=14)
        
        # Apply custom spacing parameters for individual rats plot
        plt.subplots_adjust(left=0.052, bottom=0.07, right=0.55, top=0.924, wspace=0.206, hspace=0.656)
        
        individual_plot_file = os.path.join(save_path, f'individual_rats_nm_{nm_size}.png')
        plt.savefig(individual_plot_file, dpi=300, bbox_inches='tight')
        print(f"✓ Individual rats plot saved to: {individual_plot_file}")
        
        plt.show()


def run_cross_rats_analysis(
    roi: str,
    pkl_path: str = 'data/processed/all_eeg_data.pkl',
    freq_min: float = 3.0,
    freq_max: float = 8.0,
    n_freqs: int = 30,
    window_duration: float = 1.0,
    n_cycles_factor: float = 3.0,
    rat_ids: Optional[List[str]] = None,
    save_path: str = 'results/cross_rats',
    show_plots: bool = False,
    method: str = 'mne'
) -> Dict:
    """
    Run cross-rats NM theta analysis with direct parameter specification.
    
    Parameters:
    -----------
    roi : str
        ROI name ("frontal", "hippocampus") or channels ("1,2,3")
    pkl_path : str
        Path to main EEG data file
    freq_min : float
        Minimum frequency (Hz)
    freq_max : float
        Maximum frequency (Hz)
    n_freqs : int
        Number of frequencies
    window_duration : float
        Event window duration (s)
    n_cycles_factor : float
        Cycles factor for spectrograms
    rat_ids : Optional[List[str]]
        Specific rat IDs to process, None for all rats
    save_path : str
        Base directory for saving results
    show_plots : bool
        Show plots during processing
    method : str
        Spectrogram calculation method: 'mne' (MNE-Python) or 'cwt' (SciPy CWT)
        
    Returns:
    --------
    aggregated_results : Dict
        Cross-rats aggregated results
    """
    print("🧠 Cross-Rats NM Theta Analysis")
    print("=" * 80)
    print(f"Data file: {pkl_path}")
    print(f"ROI: {roi}")
    print(f"Frequency range: {freq_min}-{freq_max} Hz ({n_freqs} freqs)")
    print(f"Window duration: {window_duration}s")
    print(f"Method: {method.upper()} ({'MNE-Python' if method == 'mne' else 'SciPy CWT'})")
    print(f"Save path: {save_path}")
    print("=" * 80)
    
    # Validate method parameter
    if method not in ['mne', 'cwt']:
        raise ValueError(f"Invalid method: {method}. Use 'mne' or 'cwt'.")
    
    # Discover rat IDs
    if rat_ids:
        print(f"Using specified rat IDs: {rat_ids}")
    else:
        rat_ids = discover_rat_ids(pkl_path)
    
    # Process each rat individually
    rat_results = {}
    
    for rat_id in rat_ids:
        rat_id_str, results = process_single_rat_multi_session(
            rat_id=rat_id,
            roi_or_channels=roi,
            pkl_path=pkl_path,
            freq_range=(freq_min, freq_max),
            n_freqs=n_freqs,
            window_duration=window_duration,
            n_cycles_factor=n_cycles_factor,
            base_save_path=save_path,
            show_plots=show_plots,
            method=method
        )
        
        rat_results[rat_id_str] = results
        
        # Force garbage collection after each rat
        gc.collect()
    
    # Aggregate results across rats
    aggregated_results = aggregate_cross_rats_results(
        rat_results=rat_results,
        roi_specification=roi,
        freq_range=(freq_min, freq_max),
        save_path=save_path
    )
    
    # Create visualizations
    create_cross_rats_visualizations(
        results=aggregated_results,
        save_path=save_path
    )
    
    print("\n✅ Cross-rats analysis completed successfully!")
    print(f"Results saved to: {save_path}")
    
    # Print summary
    print(f"\nSummary:")
    print(f"  Method used: {method.upper()} ({'MNE-Python' if method == 'mne' else 'SciPy CWT'})")
    print(f"  Rats processed: {aggregated_results['n_rats']}")
    print(f"  Rat IDs: {aggregated_results['rat_ids']}")
    print(f"  NM sizes analyzed: {[float(key) for key in aggregated_results['averaged_windows'].keys()]}")
    print(f"  ROI channels: {aggregated_results['roi_channels']}")
    
    return aggregated_results


def main():
    """
    Main function for cross-rats NM theta analysis.
    Supports both command line arguments and direct parameter modification.
    """
    parser = argparse.ArgumentParser(
        description='Cross-Rats NM Theta Analysis',
        formatter_class=argparse.RawDescriptionHelpFormatter,
        epilog="""
Examples:
  # Analyze frontal ROI across all rats (MNE method)
  python nm_theta_cross_rats.py --roi frontal --freq_min 3 --freq_max 8
  
  # Analyze frontal ROI using SciPy CWT method
  python nm_theta_cross_rats.py --roi frontal --freq_min 3 --freq_max 8 --method cwt
  
  # Analyze specific channels across all rats (CWT method)
  python nm_theta_cross_rats.py --roi "1,2,3" --freq_min 1 --freq_max 12 --method cwt
  
  # Analyze hippocampus with custom parameters (MNE method)
  python nm_theta_cross_rats.py --roi hippocampus --freq_min 6 --freq_max 10 --n_freqs 20 --method mne
        """
    )
    
    # Data parameters
    parser.add_argument('--pkl_path', default='data/processed/all_eeg_data.pkl',
                       help='Path to main EEG data file')
    parser.add_argument('--roi', required=True,
                       help='ROI name ("frontal", "hippocampus") or channels ("1,2,3")')
    
    # Analysis parameters
    parser.add_argument('--freq_min', type=float, default=3.0,
                       help='Minimum frequency (Hz)')
    parser.add_argument('--freq_max', type=float, default=8.0,
                       help='Maximum frequency (Hz)')
    parser.add_argument('--n_freqs', type=int, default=30,
                       help='Number of frequencies')
    parser.add_argument('--window_duration', type=float, default=1.0,
                       help='Event window duration (s)')
    parser.add_argument('--n_cycles_factor', type=float, default=3.0,
                       help='Cycles factor for spectrograms')
    
    # Method parameter
    parser.add_argument('--method', choices=['mne', 'cwt'], default='mne',
                       help='Spectrogram calculation method: mne (MNE-Python) or cwt (SciPy CWT)')
    
    # Processing parameters
    parser.add_argument('--rat_ids', type=str, default=None,
                       help='Specific rat IDs to process (comma-separated), default: all rats')
    parser.add_argument('--save_path', default='results/cross_rats',
                       help='Base directory for saving results')
    parser.add_argument('--show_plots', action='store_true',
                       help='Show plots during processing')
    
    args = parser.parse_args()
    
    # Parse rat_ids if provided
    rat_ids = None
    if args.rat_ids:
        rat_ids = [r.strip() for r in args.rat_ids.split(',')]
    
    # Run the analysis
    return run_cross_rats_analysis(
        roi=args.roi,
        pkl_path=args.pkl_path,
        freq_min=args.freq_min,
        freq_max=args.freq_max,
        n_freqs=args.n_freqs,
        window_duration=args.window_duration,
        n_cycles_factor=args.n_cycles_factor,
        rat_ids=rat_ids,
        save_path=args.save_path,
        show_plots=args.show_plots,
        method=args.method
    )


def run_all_channels_analysis(
    pkl_path: str = 'data/processed/all_eeg_data.pkl',
    freq_min: float = 1.0,
    freq_max: float = 45.0,
    n_freqs: int = 30,
    window_duration: float = 2.0,
    n_cycles_factor: float = 3.0,
    rat_ids: Optional[List[str]] = None,
    base_save_path: str = 'results',
    show_plots: bool = False,
    channels: Optional[List[int]] = None
) -> Dict[str, Dict]:
    """
    Run cross-rats NM theta analysis for all channels sequentially with memory cleanup.
    
    Parameters:
    -----------
    pkl_path : str
        Path to main EEG data file
    freq_min : float
        Minimum frequency (Hz)
    freq_max : float
        Maximum frequency (Hz)
    n_freqs : int
        Number of frequencies
    window_duration : float
        Event window duration (s)
    n_cycles_factor : float
        Cycles factor for spectrograms
    rat_ids : Optional[List[str]]
        Specific rat IDs to process, None for all rats
    base_save_path : str
        Base directory for saving results
    show_plots : bool
        Show plots during processing
    channels : Optional[List[int]]
        Specific channels to process, None for all channels (1-32)
        
    Returns:
    --------
    all_results : Dict[str, Dict]
        Dictionary mapping channel -> results for each channel
    """
    print("🧠 Cross-Rats NM Theta Analysis - All Channels")
    print("=" * 80)
    print(f"Data file: {pkl_path}")
    print(f"Frequency range: {freq_min}-{freq_max} Hz ({n_freqs} freqs)")
    print(f"Window duration: {window_duration}s")
    print(f"Base save path: {base_save_path}")
    print("=" * 80)
    
    # Define channels to process
    if channels is None:
        channels = list(range(1, 33))  # Channels 1-32
    else:
        channels = [int(ch) for ch in channels]
    
    print(f"📊 Processing {len(channels)} channels: {channels}")
    
    # Create main results directory
    all_channels_dir = os.path.join(base_save_path, 'all_channels_analysis')
    os.makedirs(all_channels_dir, exist_ok=True)
    
    # Create plots directory
    plots_dir = os.path.join(all_channels_dir, 'plots')
    os.makedirs(plots_dir, exist_ok=True)
    
    # Store results for all channels
    all_results = {}
    
    # Discover rat IDs once
    if rat_ids:
        print(f"Using specified rat IDs: {rat_ids}")
    else:
        rat_ids = discover_rat_ids(pkl_path)
    
    for i, channel in enumerate(channels):
        print(f"\n{'='*60}")
        print(f"📡 Processing Channel {channel} ({i+1}/{len(channels)})")
        print(f"{'='*60}")
        
        try:
            # Create temporary directory for this channel
            temp_save_path = os.path.join(base_save_path, 'cross_rats')
            
            # Run analysis for this channel
            results = run_cross_rats_analysis(
                roi=str(channel),
                pkl_path=pkl_path,
                freq_min=freq_min,
                freq_max=freq_max,
                n_freqs=n_freqs,
                window_duration=window_duration,
                n_cycles_factor=n_cycles_factor,
                rat_ids=rat_ids,
                save_path=temp_save_path,
                show_plots=show_plots
            )
            
            # Store results
            all_results[f"channel_{channel}"] = results
            
            # Move plots to organized directory
            channel_plots_dir = os.path.join(plots_dir, f'channel_{channel}')
            os.makedirs(channel_plots_dir, exist_ok=True)
            
            # Move plot files
            plot_files = [
                'cross_rats_spectrograms.png',
                'cross_rats_aggregated_results.pkl',
                'cross_rats_summary.json'
            ]
            
            for plot_file in plot_files:
                src_path = os.path.join(temp_save_path, plot_file)
                dst_path = os.path.join(channel_plots_dir, plot_file)
                if os.path.exists(src_path):
                    import shutil
                    shutil.move(src_path, dst_path)
            
            # Move individual rat plots if they exist
            for nm_size in results['averaged_windows'].keys():
                individual_plot = f'individual_rats_nm_{nm_size}.png'
                src_path = os.path.join(temp_save_path, individual_plot)
                dst_path = os.path.join(channel_plots_dir, individual_plot)
                if os.path.exists(src_path):
                    import shutil
                    shutil.move(src_path, dst_path)
            
            print(f"✓ Channel {channel} completed successfully")
            print(f"  Results saved to: {channel_plots_dir}")
            
        except Exception as e:
            print(f"❌ Error processing channel {channel}: {str(e)}")
            import traceback
            traceback.print_exc()
            all_results[f"channel_{channel}"] = None
            
        finally:
            # Clean up temporary files and memory
            print(f"🧹 Cleaning up memory and temporary files for channel {channel}")
            
            # Remove temporary cross_rats directory
            if os.path.exists(temp_save_path):
                import shutil
                try:
                    shutil.rmtree(temp_save_path)
                    print(f"  ✓ Removed temporary directory: {temp_save_path}")
                except Exception as e:
                    print(f"  ⚠️  Could not remove temporary directory: {e}")
            
            # Force garbage collection
            gc.collect()
            
            # Small delay to ensure cleanup
            import time
            time.sleep(1)
    
    # Save comprehensive results
    all_results_file = os.path.join(all_channels_dir, 'all_channels_results.pkl')
    with open(all_results_file, 'wb') as f:
        pickle.dump(all_results, f)
    
    # Create summary
    successful_channels = [ch for ch, results in all_results.items() if results is not None]
    failed_channels = [ch for ch, results in all_results.items() if results is None]
    
    summary = {
        'total_channels': len(channels),
        'successful_channels': len(successful_channels),
        'failed_channels': len(failed_channels),
        'successful_channel_list': [ch.split('_')[1] for ch in successful_channels],
        'failed_channel_list': [ch.split('_')[1] for ch in failed_channels],
        'analysis_parameters': {
            'frequency_range': [freq_min, freq_max],
            'n_frequencies': n_freqs,
            'window_duration': window_duration,
            'n_cycles_factor': n_cycles_factor
        },
        'timestamp': datetime.now().isoformat()
    }
    
    summary_file = os.path.join(all_channels_dir, 'all_channels_summary.json')
    with open(summary_file, 'w') as f:
        json.dump(summary, f, indent=2)
    
    print(f"\n{'='*80}")
    print("✅ All Channels Analysis Completed!")
    print(f"{'='*80}")
    print(f"📊 Summary:")
    print(f"  Total channels processed: {len(channels)}")
    print(f"  Successful: {len(successful_channels)}")
    print(f"  Failed: {len(failed_channels)}")
    print(f"  Results directory: {all_channels_dir}")
    print(f"  Plots directory: {plots_dir}")
    
    if failed_channels:
        print(f"\n❌ Failed channels: {[ch.split('_')[1] for ch in failed_channels]}")
    
    return all_results


# Example usage for IDE/notebook environment
if __name__ == "__main__":
    # Check if we're running in IDE mode (with direct function calls)
    # or command line mode
    import sys
    
    # If there are command line arguments, use command line mode
    if len(sys.argv) > 1:
        # For command line usage, call main()
        main()
    else:
        # For IDE usage, run the analysis directly
        # Uncomment the line below to run all channels analysis
        #all_results = run_all_channels_analysis()
        
        # Or run single channel analysis as before 
        results = run_cross_rats_analysis(
            roi="1,2,3",                    # ROI specification
            pkl_path="data/processed/all_eeg_data.pkl",  # Data file path
            freq_min=1.0,                     # Minimum frequency
            freq_max=45.0,                     # Maximum frequency
            n_freqs=30,                       # Number of frequencies
            window_duration=2.0,              # Event window duration
            n_cycles_factor=3.0,              # Cycles factor
            rat_ids=None,                     # None for all rats, or ["rat1", "rat2"] for specific rats
            save_path="results/cross_rats",   # Save directory
<<<<<<< HEAD
            show_plots=False,                 # Show plots during processing
            method="mne"                      # Spectrogram method: "mne" (MNE-Python) or "cwt" (SciPy CWT)
        )
=======
            show_plots=False                  # Show plots during processing
    )
>>>>>>> 7611d003
<|MERGE_RESOLUTION|>--- conflicted
+++ resolved
@@ -918,11 +918,6 @@
             n_cycles_factor=3.0,              # Cycles factor
             rat_ids=None,                     # None for all rats, or ["rat1", "rat2"] for specific rats
             save_path="results/cross_rats",   # Save directory
-<<<<<<< HEAD
             show_plots=False,                 # Show plots during processing
             method="mne"                      # Spectrogram method: "mne" (MNE-Python) or "cwt" (SciPy CWT)
-        )
-=======
-            show_plots=False                  # Show plots during processing
-    )
->>>>>>> 7611d003
+        )