#!/usr/bin/env python3
"""
Cross-Rats NM Theta Analysis

This script performs NM theta analysis across multiple rats, aggregating results
from individual rat multi-session analyses.

Author: Generated for cross-rats EEG near-mistake analysis
"""

import os
import sys
import pickle
import json
import gc
import argparse
import numpy as np
import pandas as pd
import matplotlib.pyplot as plt
from matplotlib.colors import ListedColormap
from typing import Dict, List, Tuple, Optional, Union
from datetime import datetime
from collections import defaultdict

# Add current directory to path for imports
sys.path.append(os.path.dirname(os.path.abspath(__file__)))
sys.path.append(os.path.dirname(os.path.dirname(os.path.abspath(__file__))))

# Import configuration
from config import AnalysisConfig, DataConfig, PlottingConfig

# Import the run_analysis function from nm_theta_analyzer
from nm_theta_analyzer import run_analysis

# Import session resilience system
from session_resilience import SessionProcessor
from resilient_analysis_wrapper import run_analysis_with_resilience

# Parula colormap data
PARULA_DATA = [
    [0.2422, 0.1504, 0.6603], [0.2444, 0.1534, 0.6728], [0.2464, 0.1569, 0.6847],
    [0.2484, 0.1607, 0.6961], [0.2503, 0.1648, 0.7071], [0.2522, 0.1689, 0.7179],
    [0.254, 0.1732, 0.7286], [0.2558, 0.1773, 0.7393], [0.2576, 0.1814, 0.7501],
    [0.2594, 0.1854, 0.761], [0.2611, 0.1893, 0.7719], [0.2628, 0.1932, 0.7828],
    [0.2645, 0.1972, 0.7937], [0.2661, 0.2011, 0.8043], [0.2676, 0.2052, 0.8148],
    [0.2691, 0.2094, 0.8249], [0.2704, 0.2138, 0.8346], [0.2717, 0.2184, 0.8439],
    [0.2729, 0.2231, 0.8528], [0.274, 0.228, 0.8612], [0.2749, 0.233, 0.8692],
    [0.2758, 0.2382, 0.8767], [0.2766, 0.2435, 0.884], [0.2774, 0.2489, 0.8908],
    [0.2781, 0.2543, 0.8973], [0.2788, 0.2598, 0.9035], [0.2794, 0.2653, 0.9094],
    [0.2798, 0.2708, 0.915], [0.2802, 0.2764, 0.9204], [0.2806, 0.2819, 0.9255],
    [0.2809, 0.2875, 0.9305], [0.2811, 0.293, 0.9352], [0.2813, 0.2985, 0.9397],
    [0.2814, 0.304, 0.9441], [0.2814, 0.3095, 0.9483], [0.2813, 0.315, 0.9524],
    [0.2811, 0.3204, 0.9563], [0.2809, 0.3259, 0.96], [0.2807, 0.3313, 0.9636],
    [0.2803, 0.3367, 0.967], [0.2798, 0.3421, 0.9702], [0.2791, 0.3475, 0.9733],
    [0.2784, 0.3529, 0.9763], [0.2776, 0.3583, 0.9791], [0.2766, 0.3638, 0.9817],
    [0.2754, 0.3693, 0.984], [0.2741, 0.3748, 0.9862], [0.2726, 0.3804, 0.9881],
    [0.271, 0.386, 0.9898], [0.2691, 0.3916, 0.9912], [0.267, 0.3973, 0.9924],
    [0.2647, 0.403, 0.9935], [0.2621, 0.4088, 0.9946], [0.2591, 0.4145, 0.9955],
    [0.2556, 0.4203, 0.9965], [0.2517, 0.4261, 0.9974], [0.2473, 0.4319, 0.9983],
    [0.2424, 0.4378, 0.9991], [0.2369, 0.4437, 0.9996], [0.2311, 0.4497, 0.9995],
    [0.225, 0.4559, 0.9985], [0.2189, 0.462, 0.9968], [0.2128, 0.4682, 0.9948],
    [0.2066, 0.4743, 0.9926], [0.2006, 0.4803, 0.9906], [0.195, 0.4861, 0.9887],
    [0.1903, 0.4919, 0.9867], [0.1869, 0.4975, 0.9844], [0.1847, 0.503, 0.9819],
    [0.1831, 0.5084, 0.9793], [0.1818, 0.5138, 0.9766], [0.1806, 0.5191, 0.9738],
    [0.1795, 0.5244, 0.9709], [0.1785, 0.5296, 0.9677], [0.1778, 0.5349, 0.9641],
    [0.1773, 0.5401, 0.9602], [0.1768, 0.5452, 0.956], [0.1764, 0.5504, 0.9516],
    [0.1755, 0.5554, 0.9473], [0.174, 0.5605, 0.9432], [0.1716, 0.5655, 0.9393],
    [0.1686, 0.5705, 0.9357], [0.1649, 0.5755, 0.9323], [0.161, 0.5805, 0.9289],
    [0.1573, 0.5854, 0.9254], [0.154, 0.5902, 0.9218], [0.1513, 0.595, 0.9182],
    [0.1492, 0.5997, 0.9147], [0.1475, 0.6043, 0.9113], [0.1461, 0.6089, 0.908],
    [0.1446, 0.6135, 0.905], [0.1429, 0.618, 0.9022], [0.1408, 0.6226, 0.8998],
    [0.1383, 0.6272, 0.8975], [0.1354, 0.6317, 0.8953], [0.1321, 0.6363, 0.8932],
    [0.1288, 0.6408, 0.891], [0.1253, 0.6453, 0.8887], [0.1219, 0.6497, 0.8862],
    [0.1185, 0.6541, 0.8834], [0.1152, 0.6584, 0.8804], [0.1119, 0.6627, 0.877],
    [0.1085, 0.6669, 0.8734], [0.1048, 0.671, 0.8695], [0.1009, 0.675, 0.8653],
    [0.0964, 0.6789, 0.8609], [0.0914, 0.6828, 0.8562], [0.0855, 0.6865, 0.8513],
    [0.0789, 0.6902, 0.8462], [0.0713, 0.6938, 0.8409], [0.0628, 0.6972, 0.8355],
    [0.0535, 0.7006, 0.8299], [0.0433, 0.7039, 0.8242], [0.0328, 0.7071, 0.8183],
    [0.0234, 0.7103, 0.8124], [0.0155, 0.7133, 0.8064], [0.0091, 0.7163, 0.8003],
    [0.0046, 0.7192, 0.7941], [0.0019, 0.722, 0.7878], [0.0009, 0.7248, 0.7815],
    [0.0018, 0.7275, 0.7752], [0.0046, 0.7301, 0.7688], [0.0094, 0.7327, 0.7623],
    [0.0162, 0.7352, 0.7558], [0.0253, 0.7376, 0.7492], [0.0369, 0.74, 0.7426],
    [0.0504, 0.7423, 0.7359], [0.0638, 0.7446, 0.7292], [0.077, 0.7468, 0.7224],
    [0.0899, 0.7489, 0.7156], [0.1023, 0.751, 0.7088], [0.1141, 0.7531, 0.7019],
    [0.1252, 0.7552, 0.695], [0.1354, 0.7572, 0.6881], [0.1448, 0.7593, 0.6812],
    [0.1532, 0.7614, 0.6741], [0.1609, 0.7635, 0.6671], [0.1678, 0.7656, 0.6599],
    [0.1741, 0.7678, 0.6527], [0.1799, 0.7699, 0.6454], [0.1853, 0.7721, 0.6379],
    [0.1905, 0.7743, 0.6303], [0.1954, 0.7765, 0.6225], [0.2003, 0.7787, 0.6146],
    [0.2061, 0.7808, 0.6065], [0.2118, 0.7828, 0.5983], [0.2178, 0.7849, 0.5899],
    [0.2244, 0.7869, 0.5813], [0.2318, 0.7887, 0.5725], [0.2401, 0.7905, 0.5636],
    [0.2491, 0.7922, 0.5546], [0.2589, 0.7937, 0.5454], [0.2695, 0.7951, 0.536],
    [0.2809, 0.7964, 0.5266], [0.2929, 0.7975, 0.517], [0.3052, 0.7985, 0.5074],
    [0.3176, 0.7994, 0.4975], [0.3301, 0.8002, 0.4876], [0.3424, 0.8009, 0.4774],
    [0.3548, 0.8016, 0.4669], [0.3671, 0.8021, 0.4563], [0.3795, 0.8026, 0.4454],
    [0.3921, 0.8029, 0.4344], [0.405, 0.8031, 0.4233], [0.4184, 0.803, 0.4122],
    [0.4322, 0.8028, 0.4013], [0.4463, 0.8024, 0.3904], [0.4608, 0.8018, 0.3797],
    [0.4753, 0.8011, 0.3691], [0.4899, 0.8002, 0.3586], [0.5044, 0.7993, 0.348],
    [0.5187, 0.7982, 0.3374], [0.5329, 0.797, 0.3267], [0.547, 0.7957, 0.3159],
    [0.5609, 0.7943, 0.305], [0.5748, 0.7929, 0.2941], [0.5886, 0.7913, 0.2833],
    [0.6024, 0.7896, 0.2726], [0.6161, 0.7878, 0.2622], [0.6297, 0.7859, 0.2521],
    [0.6433, 0.7839, 0.2423], [0.6567, 0.7818, 0.2329], [0.6701, 0.7796, 0.2239],
    [0.6833, 0.7773, 0.2155], [0.6963, 0.775, 0.2075], [0.7091, 0.7727, 0.1998],
    [0.7218, 0.7703, 0.1924], [0.7344, 0.7679, 0.1852], [0.7468, 0.7654, 0.1782],
    [0.759, 0.7629, 0.1717], [0.771, 0.7604, 0.1658], [0.7829, 0.7579, 0.1608],
    [0.7945, 0.7554, 0.157], [0.806, 0.7529, 0.1546], [0.8172, 0.7505, 0.1535],
    [0.8281, 0.7481, 0.1536], [0.8389, 0.7457, 0.1546], [0.8495, 0.7435, 0.1564],
    [0.86, 0.7413, 0.1587], [0.8703, 0.7392, 0.1615], [0.8804, 0.7372, 0.165],
    [0.8903, 0.7353, 0.1695], [0.9, 0.7336, 0.1749], [0.9093, 0.7321, 0.1815],
    [0.9184, 0.7308, 0.189], [0.9272, 0.7298, 0.1973], [0.9357, 0.729, 0.2061],
    [0.944, 0.7285, 0.2151], [0.9523, 0.7284, 0.2237], [0.9606, 0.7285, 0.2312],
    [0.9689, 0.7292, 0.2373], [0.977, 0.7304, 0.2418], [0.9842, 0.733, 0.2446],
    [0.99, 0.7365, 0.2429], [0.9946, 0.7407, 0.2394], [0.9966, 0.7458, 0.2351],
    [0.9971, 0.7513, 0.2309], [0.9972, 0.7569, 0.2267], [0.9971, 0.7626, 0.2224],
    [0.9969, 0.7683, 0.2181], [0.9966, 0.774, 0.2138], [0.9962, 0.7798, 0.2095],
    [0.9957, 0.7856, 0.2053], [0.9949, 0.7915, 0.2012], [0.9938, 0.7974, 0.1974],
    [0.9923, 0.8034, 0.1939], [0.9906, 0.8095, 0.1906], [0.9885, 0.8156, 0.1875],
    [0.9861, 0.8218, 0.1846], [0.9835, 0.828, 0.1817], [0.9807, 0.8342, 0.1787],
    [0.9778, 0.8404, 0.1757], [0.9748, 0.8467, 0.1726], [0.972, 0.8529, 0.1695],
    [0.9694, 0.8591, 0.1665], [0.9671, 0.8654, 0.1636], [0.9651, 0.8716, 0.1608],
    [0.9634, 0.8778, 0.1582], [0.9619, 0.884, 0.1557], [0.9608, 0.8902, 0.1532],
    [0.9601, 0.8963, 0.1507], [0.9596, 0.9023, 0.148], [0.9595, 0.9084, 0.145],
    [0.9597, 0.9143, 0.1418], [0.9601, 0.9203, 0.1382], [0.9608, 0.9262, 0.1344],
    [0.9618, 0.932, 0.1304], [0.9629, 0.9379, 0.1261], [0.9642, 0.9437, 0.1216],
    [0.9657, 0.9494, 0.1168], [0.9674, 0.9552, 0.1116], [0.9692, 0.9609, 0.1061],
    [0.9711, 0.9667, 0.1001], [0.973, 0.9724, 0.0938], [0.9749, 0.9782, 0.0872],
    [0.9769, 0.9839, 0.0805]
]

# Create Parula colormap
PARULA_COLORMAP = ListedColormap(PARULA_DATA)

# Constants for rat 9442 special handling
RAT_9442_32_CHANNEL_SESSIONS = ['070419', '080419', '090419', '190419']
RAT_9442_20_CHANNEL_ELECTRODES = [10, 11, 12, 13, 14, 15, 16, 19, 1, 24, 25, 29, 2, 3, 4, 5, 6, 7, 8, 9]


def load_electrode_mappings(mapping_file: str = None) -> pd.DataFrame:
    """
    Load electrode mappings from CSV file.
    
    Parameters:
    -----------
    mapping_file : str, optional
        Path to the electrode mappings CSV file (default: from DataConfig)
        
    Returns:
    --------
    pd.DataFrame
        DataFrame with rat_id as index and electrode mappings
    """
    if mapping_file is None:
        mapping_file = DataConfig.get_data_file_path(DataConfig.ELECTRODE_MAPPINGS_FILE)
    
    df = pd.read_csv(mapping_file)
    return df.set_index('rat_id')


def get_electrode_numbers_from_roi(roi_or_channels: Union[str, List[int]], 
                                   mapping_df: pd.DataFrame,
                                   rat_id: str) -> Union[List[int], str]:
    """
    Convert ROI specification to electrode numbers using the mapping.
    
    Parameters:
    -----------
    roi_or_channels : Union[str, List[int]]
        ROI specification ("frontal", "hippocampus") or electrode numbers
    mapping_df : pd.DataFrame
        Electrode mappings DataFrame
    rat_id : str
        Rat ID for mapping lookup
        
    Returns:
    --------
    Union[List[int], str]
        List of electrode numbers, or ROI string if ROI mapping not implemented
    """
    if isinstance(roi_or_channels, list):
        return roi_or_channels
    
    if roi_or_channels.replace(',', '').replace(' ', '').isdigit():
        # It's a comma-separated list of channels
        return [int(ch.strip()) for ch in roi_or_channels.split(',')]
    
    # It's a ROI name - would need additional mapping logic
    # For now, return the raw specification
    return roi_or_channels


def check_rat_9442_compatibility(roi_or_channels: Union[str, List[int]], 
                                mapping_df: pd.DataFrame,
                                verbose: bool = True) -> bool:
    """
    Check if the requested ROI/channels are compatible with rat 9442's 20-channel sessions.
    
    Parameters:
    -----------
    roi_or_channels : Union[str, List[int]]
        ROI specification or electrode numbers
    mapping_df : pd.DataFrame
        Electrode mappings DataFrame
    verbose : bool
        Whether to print compatibility info
        
    Returns:
    --------
    bool
        True if compatible, False otherwise
    """
    try:
        # Get electrode numbers for the requested ROI/channels
        requested_electrodes = get_electrode_numbers_from_roi(roi_or_channels, mapping_df, '9442')
        
        # If it's a string ROI that couldn't be converted, assume it's compatible for now
        if isinstance(requested_electrodes, str):
            if verbose:
                print(f"  ROI '{requested_electrodes}' - assuming compatible (ROI mapping not implemented)")
            return True
        
        # Get available electrodes from the CSV mapping for rat 9442
        # Note: rat_id in CSV is stored as int, not string
        rat_id_int = 9442
        if rat_id_int not in mapping_df.index:
            if verbose:
                print(f"  ❌ Rat 9442 not found in electrode mappings")
            return False
        
        rat_9442_mapping = mapping_df.loc[rat_id_int]
        available_electrodes = []
        
        for col in rat_9442_mapping.index:
            if col.startswith('ch_'):
                electrode_value = rat_9442_mapping[col]
                if pd.notna(electrode_value) and electrode_value != 'None':
                    try:
                        available_electrodes.append(int(electrode_value))
                    except (ValueError, TypeError):
                        continue
        
        available_electrodes_set = set(available_electrodes)
        requested_electrodes_set = set(requested_electrodes)
        
        if verbose:
            print(f"  Available electrodes from CSV for rat 9442: {sorted(available_electrodes)}")
        
        missing_electrodes = requested_electrodes_set - available_electrodes_set
        
        if missing_electrodes:
            if verbose:
                print(f"  ❌ Rat 9442 incompatible - electrodes not in CSV mapping: {sorted(missing_electrodes)}")
            return False
        else:
            if verbose:
                print(f"  ✓ Rat 9442 compatible - all electrodes {sorted(requested_electrodes)} found in CSV mapping")
            return True
            
    except Exception as e:
        if verbose:
            print(f"  ⚠️  Error checking rat 9442 compatibility: {e}")
        return False


def discover_rat_ids(pkl_path: str, exclude_20_channel_rats: bool = False, verbose: bool = True, 
                     roi_or_channels: Optional[Union[str, List[int]]] = None) -> List[str]:
    """
    Discover all unique rat IDs from the dataset.
    
    Parameters:
    -----------
    pkl_path : str
        Path to the main EEG data file
    exclude_20_channel_rats : bool
        Whether to exclude rats with 20 channels (default: False - removed validation)
    verbose : bool
        Whether to print discovery progress (default: True)
    roi_or_channels : Optional[Union[str, List[int]]]
        ROI specification to check compatibility with rat 9442 (default: None)
        
    Returns:
    --------
    rat_ids : List[str]
        List of unique rat IDs found in the dataset
    """
    if verbose:
        print(f"🔍 Discovering rat IDs from {pkl_path}")
        print("Loading data to scan for rat IDs...")
    
    with open(pkl_path, 'rb') as f:
        all_data = pickle.load(f)
    
    rat_ids = set()
    for session_data in all_data:
        rat_id = session_data.get('rat_id')
        if rat_id is not None:
            rat_ids.add(str(rat_id))
    
    rat_ids_list = sorted(list(rat_ids))
    if verbose:
        print(f"✓ Found {len(rat_ids_list)} unique rats: {rat_ids_list}")
    
    # Handle rat 9442 special case
    excluded_rats = []
    if '9442' in rat_ids_list:
        if roi_or_channels is not None:
            # Load electrode mappings and check compatibility
            try:
                mapping_df = load_electrode_mappings()
                if verbose:
                    print(f"\n🔍 Checking rat 9442 compatibility with requested ROI/channels...")
                
                is_compatible = check_rat_9442_compatibility(roi_or_channels, mapping_df, verbose)
                
                if not is_compatible:
                    rat_ids_list.remove('9442')
                    excluded_rats.append('9442')
                    if verbose:
                        print(f"❌ Excluding rat 9442 (incompatible with requested ROI/channels)")
                else:
                    if verbose:
                        print(f"✓ Including rat 9442 (compatible with requested ROI/channels)")
                        
            except Exception as e:
                if verbose:
                    print(f"⚠️  Error checking rat 9442 compatibility: {e}")
                    print(f"❌ Excluding rat 9442 (compatibility check failed)")
                rat_ids_list.remove('9442')
                excluded_rats.append('9442')
        else:
            # If no ROI specified, exclude rat 9442 by default
            rat_ids_list.remove('9442')
            excluded_rats.append('9442')
            if verbose:
                print(f"❌ Excluding rat 9442 (no ROI specified for compatibility check)")
    
    if verbose:
        print(f"\n📊 Final rat selection:")
        print(f"  Total rats found: {len(rat_ids_list) + len(excluded_rats)}")
        print(f"  Rats to process: {len(rat_ids_list)}")
        if excluded_rats:
            print(f"  Excluded rats: {excluded_rats}")
        else:
            print(f"  Excluded rats: None")
    
    # Clean up memory
    del all_data
    gc.collect()
    
    return rat_ids_list


def cleanup_session_folders(rat_save_path: str, verbose: bool = True):
    """
    Clean up intermediate session folders after multi-session averaging.
    
    Deletes individual session folders (session_XX) but keeps the main 
    multi_session_results.pkl file to save disk space.
    
    Parameters:
    -----------
    rat_save_path : str
        Path to the rat's results directory
    verbose : bool
        Whether to print cleanup progress (default: True)
    """
    if not os.path.exists(rat_save_path):
        if verbose:
            print(f"⚠️  Cleanup skipped - directory does not exist: {rat_save_path}")
        return
    
    session_folders = []
    total_size_deleted = 0
    
    # Find all session folders (session_XX pattern)
    for item in os.listdir(rat_save_path):
        item_path = os.path.join(rat_save_path, item)
        if os.path.isdir(item_path) and item.startswith('session_'):
            session_folders.append(item_path)
    
    if not session_folders:
        if verbose:
            print(f"  🧹 No session folders found to cleanup in {rat_save_path}")
        return
    
    if verbose:
        print(f"  🧹 Cleaning up {len(session_folders)} session folders...")
    
    # Delete session folders
    for folder_path in session_folders:
        try:
            # Calculate folder size before deletion
            folder_size = 0
            for dirpath, dirnames, filenames in os.walk(folder_path):
                for filename in filenames:
                    file_path = os.path.join(dirpath, filename)
                    try:
                        folder_size += os.path.getsize(file_path)
                    except (OSError, IOError):
                        pass
            
            # Delete the folder
            import shutil
            shutil.rmtree(folder_path)
            total_size_deleted += folder_size
            
            if verbose:
                folder_size_mb = folder_size / (1024 * 1024)
                print(f"    ✓ Deleted {os.path.basename(folder_path)} ({folder_size_mb:.1f} MB)")
                
        except Exception as e:
            if verbose:
                print(f"    ❌ Error deleting {folder_path}: {e}")
    
    if verbose:
        total_size_mb = total_size_deleted / (1024 * 1024)
        print(f"  ✓ Cleanup complete - freed {total_size_mb:.1f} MB of disk space")


def get_rat_9442_mapping_for_session(session_id: str, mapping_df: pd.DataFrame) -> str:
    """
    Get the appropriate rat mapping for rat 9442 based on session type.
    
    Parameters:
    -----------
    session_id : str
        Session ID (e.g., '070419')
    mapping_df : pd.DataFrame
        Electrode mappings DataFrame
        
    Returns:
    --------
    str
        Rat ID to use for mapping ('9151' for 32-channel sessions, '9442' for 20-channel sessions)
    """
    if session_id in RAT_9442_32_CHANNEL_SESSIONS:
        return '9151'  # Use rat 9151's mapping for 32-channel sessions
    else:
        return '9442'  # Use rat 9442's mapping for 20-channel sessions


def process_single_rat_multi_session(
    rat_id: str,
    roi_or_channels: Union[str, List[int]],
    pkl_path: str,
    freq_range: Tuple[float, float] = (3, 8),
    n_freqs: int = 30,
    window_duration: float = 1.0,
    n_cycles_factor: float = 3.0,
    base_save_path: str = 'results/cross_rats',
    show_plots: bool = False,
    method: str = 'mne',
    cleanup_intermediate_files: bool = True,
    session_resilience: bool = True,
    max_session_retries: int = 3,
    verbose: bool = True
) -> Tuple[str, Optional[Dict]]:
    """
    Process multi-session analysis for a single rat using nm_theta_analyzer.
    
    Parameters:
    -----------
    rat_id : str
        Rat ID to process
    roi_or_channels : Union[str, List[int]]
        ROI specification
    pkl_path : str
        Path to main data file
    freq_range : Tuple[float, float]
        Frequency range for analysis
    n_freqs : int
        Number of frequencies
    window_duration : float
        Event window duration
    n_cycles_factor : float
        Cycles factor for spectrograms
    base_save_path : str
        Base directory for saving results
    show_plots : bool
        Whether to show plots during processing
    method : str
        Spectrogram calculation method: 'mne' (MNE-Python)
    cleanup_intermediate_files : bool
        Whether to delete individual session folders after averaging (default: True)
    session_resilience : bool
        Whether to enable session-level retry logic for memory failures (default: True)
    max_session_retries : int
        Maximum number of retry attempts per failed session (default: 3)
    verbose : bool
        Whether to print detailed progress information (default: True)
        
    Returns:
    --------
    rat_id : str
        The processed rat ID
    results : Optional[Dict]
        Multi-session results for the rat, or None if failed
    """
    if verbose:
        print(f"\n🐀 Processing rat {rat_id} - Multi-session analysis")
        print(f"    Method: {method.upper()} (MNE-Python)")
        if rat_id == '9442':
            print(f"    Special handling: Mixed 32/20 channel sessions")
        if session_resilience:
            print(f"    Session resilience: Enabled (max {max_session_retries} retries per session)")
        print("=" * 60)
    
    try:
        # Create save path for this rat
        rat_save_path = os.path.join(base_save_path, f'rat_{rat_id}_multi_session_{method}')
        
        # Special handling for rat 9442
        if rat_id == '9442':
            # Load electrode mappings for session-specific mapping
            try:
                mapping_df = load_electrode_mappings()
                if verbose:
                    print(f"    Loaded electrode mappings for rat 9442 special handling")
                    print(f"    32-channel sessions: {RAT_9442_32_CHANNEL_SESSIONS}")
                    print(f"    20-channel sessions: All others")
                    print(f"    ⚠️  NOTE: Session-specific mapping requires modification of underlying analysis functions")
            except Exception as e:
                if verbose:
                    print(f"    ⚠️  Failed to load electrode mappings: {e}")
                mapping_df = None
        else:
            mapping_df = None
        
<<<<<<< HEAD
        # Setup memory monitoring
        memory_log_file = os.path.join(rat_save_path, f'memory_usage_rat_{rat_id}.log') if verbose else None
        
        with monitor_memory_usage(f"rat {rat_id} multi-session analysis", 
                                 log_file=memory_log_file, 
                                 verbose=verbose) as monitor:
            
            if method == 'mne':
                # Use resilient analysis wrapper for MNE-based analysis
                if session_resilience:
                    results = run_analysis_with_resilience(
                        mode='multi',
                        method='basic',  # method ignored for multi-session
                        parallel_type=None,
                        pkl_path=pkl_path,
                        roi=roi_or_channels if isinstance(roi_or_channels, str) else ','.join(map(str, roi_or_channels)),
                        session_index=None,  # ignored for multi-session
                        rat_id=rat_id,
                        freq_min=freq_range[0],
                        freq_max=freq_range[1],
                        n_freqs=n_freqs,
                        window_duration=window_duration,
                        n_cycles_factor=n_cycles_factor,
                        n_jobs=None,
                        batch_size=8,
                        save_path=rat_save_path,
                        show_plots=show_plots,
                        show_frequency_profiles=False,
                        session_resilience=session_resilience,
                        max_session_retries=max_session_retries,
                        verbose=verbose
                    )
                else:
                    # Use original analysis without resilience
                    results = run_analysis(
                        mode='multi',
                        method='basic',  # method ignored for multi-session
                        parallel_type=None,
                        pkl_path=pkl_path,
                        roi=roi_or_channels if isinstance(roi_or_channels, str) else ','.join(map(str, roi_or_channels)),
                        session_index=None,  # ignored for multi-session
                        rat_id=rat_id,
                        freq_min=freq_range[0],
                        freq_max=freq_range[1],
                        n_freqs=n_freqs,
                        window_duration=window_duration,
                        n_cycles_factor=n_cycles_factor,
                        n_jobs=None,
                        batch_size=8,
                        save_path=rat_save_path,
                        show_plots=show_plots,
                        show_frequency_profiles=False
                    )
            
=======
        if method == 'mne':
            # Use resilient analysis wrapper for MNE-based analysis
            if session_resilience:
                results = run_analysis_with_resilience(
                    mode='multi',
                    method='basic',  # method ignored for multi-session
                    parallel_type=None,
                    pkl_path=pkl_path,
                    roi=roi_or_channels if isinstance(roi_or_channels, str) else ','.join(map(str, roi_or_channels)),
                    session_index=None,  # ignored for multi-session
                    rat_id=rat_id,
                    freq_min=freq_range[0],
                    freq_max=freq_range[1],
                    n_freqs=n_freqs,
                    window_duration=window_duration,
                    n_cycles_factor=n_cycles_factor,
                    n_jobs=None,
                    batch_size=8,
                    save_path=rat_save_path,
                    show_plots=show_plots,
                    show_frequency_profiles=False,
                    session_resilience=session_resilience,
                    max_session_retries=max_session_retries,
                    verbose=verbose
                )
            else:
                # Use original analysis without resilience
                results = run_analysis(
                    mode='multi',
                    method='basic',  # method ignored for multi-session
                    parallel_type=None,
                    pkl_path=pkl_path,
                    roi=roi_or_channels if isinstance(roi_or_channels, str) else ','.join(map(str, roi_or_channels)),
                    session_index=None,  # ignored for multi-session
                    rat_id=rat_id,
                    freq_min=freq_range[0],
                    freq_max=freq_range[1],
                    n_freqs=n_freqs,
                    window_duration=window_duration,
                    n_cycles_factor=n_cycles_factor,
                    n_jobs=None,
                    batch_size=8,
                    save_path=rat_save_path,
                    show_plots=show_plots,
                    show_frequency_profiles=False
                )
>>>>>>> 9ecfba5a
        
        elif method == 'cwt':
            # Use vectorized CWT analysis
            from nm_theta_single_vectorized import analyze_rat_multi_session_vectorized
            
            results = analyze_rat_multi_session_vectorized(
                rat_id=rat_id,
                roi_or_channels=roi_or_channels,
                pkl_path=pkl_path,
                freq_range=freq_range,
                n_freqs=n_freqs,
                window_duration=window_duration,
                n_cycles_factor=n_cycles_factor,
                save_path=rat_save_path,
                mapping_df=None,
                show_plots=show_plots,
                session_n_jobs=None,
                channel_batch_size=8,
                method='cwt'
            )
        
        else:
            raise ValueError(f"Unknown method: {method}. Use 'mne'.")
        
        if verbose:
            print(f"✓ Successfully processed rat {rat_id}")
            print(f"  Sessions analyzed: {results.get('n_sessions_analyzed', 'unknown')}")
            print(f"  Results saved to: {rat_save_path}")
        
        # Cleanup intermediate session files if requested
        if cleanup_intermediate_files:
            cleanup_session_folders(rat_save_path, verbose=verbose)
        
        # Force garbage collection
        gc.collect()
        
        return rat_id, results
        
    except Exception as e:
        if verbose:
            print(f"❌ Error processing rat {rat_id}: {str(e)}")
            import traceback
            traceback.print_exc()
        return rat_id, None


def aggregate_cross_rats_results(
    rat_results: Dict[str, Dict],
    roi_specification: Union[str, List[int]],
    freq_range: Tuple[float, float],
    save_path: str,
    verbose: bool = True
) -> Dict:
    """
    Aggregate multi-session results across all rats.
    
    Parameters:
    -----------
    rat_results : Dict[str, Dict]
        Dictionary mapping rat_id -> multi-session results
    roi_specification : Union[str, List[int]]
        ROI specification used for analysis
    freq_range : Tuple[float, float]
        Frequency range used
    save_path : str
        Path to save aggregated results
    verbose : bool
        Whether to print detailed progress information (default: True)
        
    Returns:
    --------
    aggregated_results : Dict
        Cross-rats aggregated results
    """
    if verbose:
        print(f"\n📊 Aggregating results across {len(rat_results)} rats")
        print("=" * 60)
    
    # Filter out failed results
    valid_results = {rat_id: results for rat_id, results in rat_results.items() if results is not None}
    n_valid_rats = len(valid_results)
    
    if n_valid_rats == 0:
        raise ValueError("No valid rat results to aggregate")
    
    if verbose:
        print(f"Valid results from {n_valid_rats} rats: {list(valid_results.keys())}")
    
    # Get reference data from first valid result
    first_result = next(iter(valid_results.values()))
    frequencies = first_result['frequencies']
    n_freqs = len(frequencies)
    
    # Initialize aggregation containers
    aggregated_windows = defaultdict(lambda: {
        'spectrograms': [],
        'total_events': [],
        'n_sessions': [],
        'rat_ids': []
    })
    
    # Collect spectrograms from all rats
    for rat_id, results in valid_results.items():
        if verbose:
            print(f"Processing results from rat {rat_id}")
            
            # Debug: Print available keys
            print(f"  Available keys in results: {list(results.keys())}")
            if 'averaged_windows' in results:
                print(f"  NM sizes in averaged_windows: {list(results['averaged_windows'].keys())}")
            else:
                print(f"  ❌ ERROR: 'averaged_windows' key not found!")
                print(f"  Available keys: {list(results.keys())}")
                continue
        elif 'averaged_windows' not in results:
            continue
        
        for nm_size, window_data in results['averaged_windows'].items():
            spectrograms = aggregated_windows[nm_size]['spectrograms']
            spectrograms.append(window_data['avg_spectrogram'])
            
            aggregated_windows[nm_size]['total_events'].append(window_data['n_events'])
            aggregated_windows[nm_size]['n_sessions'].append(window_data['n_sessions'])
            aggregated_windows[nm_size]['rat_ids'].append(rat_id)
    
    # Compute cross-rats averages
    final_aggregated_windows = {}
    
    for nm_size, data in aggregated_windows.items():
        spectrograms = np.array(data['spectrograms'])  # Shape: (n_rats, n_freqs, n_times)
        
        if verbose:
            print(f"NM size {nm_size}: {spectrograms.shape[0]} rats, "
                  f"spectrogram shape: {spectrograms.shape[1:]}") 
        
        # Average across rats
        avg_spectrogram = np.mean(spectrograms, axis=0)
        
        final_aggregated_windows[nm_size] = {
            'avg_spectrogram': avg_spectrogram,
            # 'individual_spectrograms': spectrograms,  # Commented out to save memory/storage
            'window_times': first_result['averaged_windows'][nm_size]['window_times'],
            'total_events_per_rat': data['total_events'],
            'n_sessions_per_rat': data['n_sessions'],
            'rat_ids': data['rat_ids'],
            'n_rats': spectrograms.shape[0],
            'total_events_all_rats': sum(data['total_events']),
            'total_sessions_all_rats': sum(data['n_sessions'])
        }
    
    # Create comprehensive results dictionary
    aggregated_results = {
        'analysis_type': 'cross_rats',
        'rat_ids': list(valid_results.keys()),
        'n_rats': n_valid_rats,
        'roi_specification': roi_specification,
        'roi_channels': first_result['roi_channels'],
        'frequencies': frequencies,
        'averaged_windows': final_aggregated_windows,
        'analysis_parameters': {
            'frequency_range': freq_range,
            'n_frequencies': n_freqs,
            'window_duration': first_result['analysis_parameters']['window_duration'],
            'normalization': first_result['analysis_parameters']['normalization']
        },
        'processing_info': {
            'n_rats_attempted': len(rat_results),
            'n_rats_successful': n_valid_rats,
            'failed_rats': [rat_id for rat_id, results in rat_results.items() if results is None],
            'timestamp': datetime.now().isoformat()
        }
    }
    
    # Save aggregated results
    os.makedirs(save_path, exist_ok=True)
    
    results_file = os.path.join(save_path, 'cross_rats_aggregated_results.pkl')
    with open(results_file, 'wb') as f:
        pickle.dump(aggregated_results, f)
    
    if verbose:
        print(f"✓ Cross-rats results saved to: {results_file}")
    
    # Save summary statistics
    summary_file = os.path.join(save_path, 'cross_rats_summary.json')
    summary_data = {
        'n_rats': n_valid_rats,
        'rat_ids': list(valid_results.keys()),
        'nm_sizes_analyzed': [float(key) for key in final_aggregated_windows.keys()],
        'total_events_all_rats': {nm_size: data['total_events_all_rats'] 
                                  for nm_size, data in final_aggregated_windows.items()},
        'total_sessions_all_rats': {nm_size: data['total_sessions_all_rats']
                                    for nm_size, data in final_aggregated_windows.items()},
        'frequency_range': freq_range,
        'roi_specification': str(roi_specification),
        'roi_channels': first_result['roi_channels'].tolist() if hasattr(first_result['roi_channels'], 'tolist') else first_result['roi_channels']
    }
    
    with open(summary_file, 'w') as f:
        json.dump(summary_data, f, indent=2)
    
    if verbose:
        print(f"✓ Summary statistics saved to: {summary_file}")
    
    return aggregated_results


def calculate_color_limits(spectrograms: List[np.ndarray], percentile: float = 95.0) -> Tuple[float, float]:
    """
    Calculate reasonable color map limits based on the actual data.
    
    Parameters:
    -----------
    spectrograms : List[np.ndarray]
        List of spectrogram arrays
    percentile : float
        Percentile to use for clipping outliers (default: 95.0)
        
    Returns:
    --------
    vmin, vmax : Tuple[float, float]
        Color map limits
    """
    # Concatenate all spectrograms to get overall data range
    all_data = np.concatenate([spec.flatten() for spec in spectrograms])
    
    # Calculate percentiles to clip outliers
    vmin = float(np.percentile(all_data, 100 - percentile))
    vmax = float(np.percentile(all_data, percentile))
    
    # Ensure symmetric limits around zero for better visualization
    abs_max = max(abs(vmin), abs(vmax))
    vmin = -abs_max
    vmax = abs_max
    
    # Round to reasonable decimal places
    vmin = round(vmin, 2)
    vmax = round(vmax, 2)
    
    return vmin, vmax


def create_cross_rats_visualizations(results: Dict, save_path: str, verbose: bool = True):
    """
    Create comprehensive visualizations for cross-rats results.
    
    Parameters:
    -----------
    results : Dict
        Cross-rats aggregated results
    save_path : str
        Directory to save visualizations
    verbose : bool
        Whether to print visualization progress (default: True)
    """
    if verbose:
        print(f"\n📈 Creating cross-rats visualizations")
        print("=" * 60)
    
    os.makedirs(save_path, exist_ok=True)
    
    frequencies = results['frequencies']
    n_rats = results['n_rats']
    roi_channels = results['roi_channels']
    
    # Create figure with subplots for each NM size
    nm_sizes = [float(key) for key in results['averaged_windows'].keys()]
    n_nm_sizes = len(nm_sizes)
    
    if n_nm_sizes == 0:
        if verbose:
            print("⚠️  No NM sizes to plot")
        return
    
    # Calculate color limits from all spectrograms
    all_spectrograms = []
    for nm_size in nm_sizes:
        window_data = results['averaged_windows'][nm_size]
        all_spectrograms.append(window_data['avg_spectrogram'])
        # Note: individual_spectrograms removed to save memory/storage
    
    vmin, vmax = calculate_color_limits(all_spectrograms)
    # Hardcoded color limits for now
    vmin = -0.5
    vmax = 0.3
    
    if verbose:
        print(f"📊 Color map limits: [{vmin}, {vmax}] (calculated from data)")
    
    fig, axes = plt.subplots(n_nm_sizes, 1, figsize=(10, 5 * n_nm_sizes))
    if n_nm_sizes == 1:
        axes = [axes]
    
    for i, nm_size in enumerate(nm_sizes):
        window_data = results['averaged_windows'][nm_size]
        avg_spectrogram = window_data['avg_spectrogram']
        window_times = window_data['window_times']
        
        # Plot: Average spectrogram across rats using pcolormesh for better frequency axis
        ax = axes[i]
        
        # Use log-frequency spacing for y-axis
        log_frequencies = np.log10(frequencies)
        im = ax.pcolormesh(window_times, log_frequencies, avg_spectrogram,
                          shading='auto', cmap=PARULA_COLORMAP, vmin=vmin, vmax=vmax)
        ax.axvline(x=0, color='black', linestyle='--', alpha=0.7)
        ax.set_xlabel('Time (s)')
        ax.set_ylabel('Frequency (Hz)')
        ax.set_title(f'NM Size {nm_size} - Average Across {n_rats} Rats\n'
                    f'Total Events: {window_data["total_events_all_rats"]}, '
                    f'Sessions: {window_data["total_sessions_all_rats"]}')
        
        # Set y-axis ticks to show frequencies on log scale
        # Create tick positions at log-frequency values
        ax.set_yticks(log_frequencies)
        
        # Create labels array with empty strings for most frequencies
        freq_labels = [''] * len(frequencies)
        
        # Always show first and last frequency
        freq_labels[0] = f'{frequencies[0]:.1f}'
        freq_labels[-1] = f'{frequencies[-1]:.1f}'
        
        # Show 5 intermediate frequencies, excluding ones too close to first/last
        if len(frequencies) > 6:  # Need at least 7 frequencies for this approach
            n_intermediate = 5
            indices = np.linspace(1, len(frequencies)-2, n_intermediate, dtype=int)
            
            # Exclude indices too close to first (0) and last (-1)
            min_distance = max(1, len(frequencies) // 5)  # At least 20% away from edges
            
            for idx in indices:
                if idx >= min_distance and idx <= len(frequencies) - min_distance - 1:
                    freq_labels[idx] = f'{frequencies[idx]:.1f}'
        
        ax.set_yticklabels(freq_labels)
        
        plt.colorbar(im, ax=ax, label='Z-score')
    
    # Add overall title
    roi_str = f"ROI: {results['roi_specification']} (channels: {roi_channels})"
    freq_str = f"Freq: {results['analysis_parameters']['frequency_range'][0]}-{results['analysis_parameters']['frequency_range'][1]} Hz"
    
    plt.suptitle(f'Cross-Rats NM Theta Analysis\n{roi_str}, {freq_str}', fontsize=14)
    
    # Apply custom spacing parameters for better plot layout
    plt.subplots_adjust(left=0.052, bottom=0.07, right=0.55, top=0.924, wspace=0.206, hspace=0.656)
    
    # Save plot
    plot_file = os.path.join(save_path, 'cross_rats_spectrograms.png')
    plt.savefig(plot_file, dpi=300, bbox_inches='tight')
    if verbose:
        print(f"✓ Spectrograms saved to: {plot_file}")
    
    plt.show()
    
    # Create individual rat comparison plot
    if n_nm_sizes == 1:  # Only create if single NM size to avoid complexity
        nm_size = nm_sizes[0]
        window_data = results['averaged_windows'][nm_size]
        
        # Create individual rat summary plot (since individual spectrograms not stored)
        rat_ids = window_data['rat_ids']
        n_rats_to_show = min(6, len(rat_ids))  # Show up to 6 rats
        
        if n_rats_to_show > 0:
            fig, axes = plt.subplots(2, 3, figsize=(18, 12))
            axes = axes.flatten()
            
            for j in range(n_rats_to_show):
                ax = axes[j]
                rat_id = rat_ids[j]
                
                # Show the average spectrogram for each rat (same for all, but with individual stats)
                avg_spectrogram = window_data['avg_spectrogram']
                window_times = window_data['window_times']
                
                # Use log-frequency spacing for y-axis
                log_frequencies = np.log10(frequencies)
                im = ax.pcolormesh(window_times, log_frequencies, avg_spectrogram,
                                  shading='auto', cmap=PARULA_COLORMAP, vmin=vmin, vmax=vmax)
                ax.axvline(x=0, color='black', linestyle='--', alpha=0.7)
                ax.set_xlabel('Time (s)')
                ax.set_ylabel('Frequency (Hz)')
                ax.set_title(f'Rat {rat_id} (Average Pattern)\nEvents: {window_data["total_events_per_rat"][j]}, '
                            f'Sessions: {window_data["n_sessions_per_rat"][j]}')
                
                # Set y-axis ticks to show frequencies on log scale
                # Create tick positions at log-frequency values
                ax.set_yticks(log_frequencies)
                
                # Create labels array with empty strings for most frequencies
                freq_labels = [''] * len(frequencies)
                
                # Always show first and last frequency
                freq_labels[0] = f'{frequencies[0]:.1f}'
                freq_labels[-1] = f'{frequencies[-1]:.1f}'
                
                # Show 5 intermediate frequencies, excluding ones too close to first/last
                if len(frequencies) > 6:  # Need at least 7 frequencies for this approach
                    n_intermediate = 5
                    indices = np.linspace(1, len(frequencies)-2, n_intermediate, dtype=int)
                    
                    # Exclude indices too close to first (0) and last (-1)
                    min_distance = max(1, len(frequencies) // 10)  # At least 10% away from edges
                    
                    for idx in indices:
                        if idx >= min_distance and idx <= len(frequencies) - min_distance - 1:
                            freq_labels[idx] = f'{frequencies[idx]:.1f}'
                
                ax.set_yticklabels(freq_labels)
                
                plt.colorbar(im, ax=ax, label='Z-score')
            
            # Hide unused subplots
            for j in range(n_rats_to_show, 6):
                axes[j].set_visible(False)
            
            plt.suptitle(f'Individual Rat Contributions - NM Size {nm_size}\n{roi_str}, {freq_str}\n(Note: Showing average pattern with individual rat statistics)', fontsize=14)
            
            # Apply custom spacing parameters for individual rats plot
            plt.subplots_adjust(left=0.052, bottom=0.07, right=0.55, top=0.924, wspace=0.206, hspace=0.656)
            
            individual_plot_file = os.path.join(save_path, f'individual_rats_nm_{nm_size}.png')
            plt.savefig(individual_plot_file, dpi=300, bbox_inches='tight')
            if verbose:
                print(f"✓ Individual rats summary plot saved to: {individual_plot_file}")
            
            plt.show()
        else:
            if verbose:
                print("⚠️  Individual rat plots skipped (no rats to display)")



def run_cross_rats_analysis(
    roi: str,
    pkl_path: str = None,
    freq_min: float = None,
    freq_max: float = None,
    n_freqs: int = None,
    window_duration: float = None,
    n_cycles_factor: float = None,
    rat_ids: Optional[List[str]] = None,
    save_path: str = None,
    show_plots: bool = None,
    method: str = None,
    cleanup_intermediate_files: bool = None,
    session_resilience: bool = None,
    max_session_retries: int = None,
    verbose: bool = None
) -> Dict:
    """
    Run cross-rats NM theta analysis with direct parameter specification.
    
    Parameters:
    -----------
    roi : str
        ROI name ("frontal", "hippocampus") or channels ("1,2,3")
    pkl_path : str, optional
        Path to main EEG data file (default: from DataConfig)
    freq_min : float, optional
        Minimum frequency (Hz) (default: from AnalysisConfig)
    freq_max : float, optional
        Maximum frequency (Hz) (default: from AnalysisConfig)
    n_freqs : int, optional
        Number of frequencies (default: from AnalysisConfig)
    window_duration : float, optional
        Event window duration (s) (default: from AnalysisConfig)
    n_cycles_factor : float, optional
        Cycles factor for spectrograms (default: from AnalysisConfig)
    rat_ids : Optional[List[str]]
        Specific rat IDs to process, None for all rats
    save_path : str, optional
        Base directory for saving results (default: from DataConfig)
    show_plots : bool, optional
        Show plots during processing (default: from AnalysisConfig)
    method : str, optional
        Spectrogram calculation method (default: from AnalysisConfig)
    cleanup_intermediate_files : bool, optional
        Whether to delete individual session folders after averaging (default: True)
    session_resilience : bool, optional
        Whether to enable session-level retry logic for memory failures (default: True)
    max_session_retries : int, optional
        Maximum number of retry attempts per failed session (default: 3)
    verbose : bool, optional
        Whether to print detailed progress information (default: from AnalysisConfig)
        
    Returns:
    --------
    aggregated_results : Dict
        Cross-rats aggregated results
    """
    # Apply configuration defaults for None values
    if pkl_path is None:
        pkl_path = DataConfig.get_data_file_path(DataConfig.MAIN_EEG_DATA_FILE)
    if freq_min is None:
        freq_min = AnalysisConfig.THETA_MIN_FREQ
    if freq_max is None:
        freq_max = AnalysisConfig.THETA_MAX_FREQ
    if n_freqs is None:
        n_freqs = AnalysisConfig.N_FREQS_DEFAULT
    if window_duration is None:
        window_duration = AnalysisConfig.WINDOW_DURATION_DEFAULT
    if n_cycles_factor is None:
        n_cycles_factor = AnalysisConfig.N_CYCLES_FACTOR_DEFAULT
    if save_path is None:
        save_path = DataConfig.get_default_save_path('cross_rats')
    if show_plots is None:
        show_plots = AnalysisConfig.CROSS_RATS_SHOW_PLOTS
    if method is None:
        method = AnalysisConfig.SPECTROGRAM_METHOD_DEFAULT
    if cleanup_intermediate_files is None:
        cleanup_intermediate_files = True  # Default to cleanup enabled
    if session_resilience is None:
        session_resilience = True  # Default to resilience enabled
    if max_session_retries is None:
        max_session_retries = 3  # Default to 3 retries per session
    if verbose is None:
        verbose = AnalysisConfig.CROSS_RATS_VERBOSE
    
    if verbose:
        print("🧠 Cross-Rats NM Theta Analysis")
        print("=" * 80)
        print(f"Data file: {pkl_path}")
        print(f"ROI: {roi}")
        print(f"Frequency range: {freq_min}-{freq_max} Hz ({n_freqs} freqs)")
        print(f"Window duration: {window_duration}s")
        print(f"Method: {method.upper()} (MNE-Python)")
        print(f"Save path: {save_path}")
        print("=" * 80)
    
    # Validate method parameter
    if method not in ['mne']:
        raise ValueError(f"Invalid method: {method}. Use 'mne'.")
    
    # Discover rat IDs
    if rat_ids:
        if verbose:
            print(f"Using specified rat IDs: {rat_ids}")
        
        # Check compatibility for rat 9442 even when manually specified
        if '9442' in rat_ids:
            try:
                mapping_df = load_electrode_mappings()
                if verbose:
                    print(f"\n🔍 Checking rat 9442 compatibility with requested ROI/channels...")
                
                is_compatible = check_rat_9442_compatibility(roi, mapping_df, verbose)
                
                if not is_compatible:
                    rat_ids = [r for r in rat_ids if r != '9442']
                    if verbose:
                        print(f"❌ Removing rat 9442 from analysis (incompatible with requested ROI/channels)")
                    if not rat_ids:
                        raise ValueError("No compatible rats remaining for analysis")
                        
            except Exception as e:
                if verbose:
                    print(f"⚠️  Error checking rat 9442 compatibility: {e}")
                    print(f"❌ Removing rat 9442 from analysis (compatibility check failed)")
                rat_ids = [r for r in rat_ids if r != '9442']
                if not rat_ids:
                    raise ValueError("No compatible rats remaining for analysis")
    else:
        rat_ids = discover_rat_ids(pkl_path, verbose=verbose, roi_or_channels=roi)
    
    # Process each rat individually
    rat_results = {}
    failed_rats = []
    error_details = {}
    successful_rats = []
    
    for rat_id in rat_ids:
        rat_id_str, results = process_single_rat_multi_session(
            rat_id=rat_id,
            roi_or_channels=roi,
            pkl_path=pkl_path,
            freq_range=(freq_min, freq_max),
            n_freqs=n_freqs,
            window_duration=window_duration,
            n_cycles_factor=n_cycles_factor,
            base_save_path=save_path,
            show_plots=show_plots,
            method=method,
            cleanup_intermediate_files=cleanup_intermediate_files,
            session_resilience=session_resilience,
            max_session_retries=max_session_retries,
            verbose=verbose
        )
        
        rat_results[rat_id_str] = results
        
        # Track success/failure
        if results is None:
            failed_rats.append(rat_id_str)
            error_details[rat_id_str] = "Processing failed - see logs above for details"
        else:
            successful_rats.append(rat_id_str)
        
        # Force garbage collection after each rat
        gc.collect()
    
    # Aggregate results across rats
    aggregated_results = aggregate_cross_rats_results(
        rat_results=rat_results,
        roi_specification=roi,
        freq_range=(freq_min, freq_max),
        save_path=save_path,
        verbose=verbose
    )
    
    # Create visualizations
    create_cross_rats_visualizations(
        results=aggregated_results,
        save_path=save_path,
        verbose=verbose
    )
    
    # Print analysis completion and error summary
    print("\n" + "=" * 80)
    print("📊 ANALYSIS SUMMARY")
    print("=" * 80)
    print(f"Total rats attempted: {len(rat_ids)}")
    print(f"Successfully processed: {len(successful_rats)}")
    print(f"Failed to process: {len(failed_rats)}")
    
    if successful_rats:
        print(f"\n✅ Successful rats: {successful_rats}")
    
    if failed_rats:
        print(f"\n❌ Failed rats: {failed_rats}")
        print("\n🔍 Error details:")
        for rat_id, error in error_details.items():
            print(f"  • Rat {rat_id}: {error}")
    
    if len(successful_rats) > 0:
        print("\n✅ Cross-rats analysis completed successfully!")
        if verbose:
            print(f"Results saved to: {save_path}")
            print(f"\nDetailed Summary:")
            print(f"  Method used: {method.upper()} (MNE-Python)")
            print(f"  Rats successfully processed: {aggregated_results['n_rats']}")
            print(f"  Successful rat IDs: {aggregated_results['rat_ids']}")
            print(f"  NM sizes analyzed: {[float(key) for key in aggregated_results['averaged_windows'].keys()]}")
            print(f"  ROI channels: {aggregated_results['roi_channels']}")
    else:
        print("\n❌ Analysis failed - no rats were successfully processed!")
    
    return aggregated_results


def main():
    """
    Main function for cross-rats NM theta analysis.
    Supports both command line arguments and direct parameter modification.
    """
    parser = argparse.ArgumentParser(
        description='Cross-Rats NM Theta Analysis',
        formatter_class=argparse.RawDescriptionHelpFormatter,
        epilog="""
Examples:
  # Analyze frontal ROI across all rats
  python nm_theta_cross_rats.py --roi frontal --freq_min 3 --freq_max 8
  
  # Analyze specific channels across all rats
  python nm_theta_cross_rats.py --roi "1,2,3" --freq_min 1 --freq_max 12
  
  # Analyze hippocampus with custom parameters
  python nm_theta_cross_rats.py --roi hippocampus --freq_min 6 --freq_max 10 --n_freqs 20
        """
    )
    
    # Data parameters
    parser.add_argument('--pkl_path', default=DataConfig.MAIN_EEG_DATA_FILE,
                       help=f'Path to main EEG data file (default: {DataConfig.MAIN_EEG_DATA_FILE})')
    parser.add_argument('--roi', required=True,
                       help='ROI name ("frontal", "hippocampus") or channels ("1,2,3")')
    
    # Analysis parameters
    parser.add_argument('--freq_min', type=float, default=AnalysisConfig.THETA_MIN_FREQ,
                       help=f'Minimum frequency (Hz) (default: {AnalysisConfig.THETA_MIN_FREQ})')
    parser.add_argument('--freq_max', type=float, default=AnalysisConfig.THETA_MAX_FREQ,
                       help=f'Maximum frequency (Hz) (default: {AnalysisConfig.THETA_MAX_FREQ})')
    parser.add_argument('--n_freqs', type=int, default=AnalysisConfig.N_FREQS_DEFAULT,
                       help=f'Number of frequencies (default: {AnalysisConfig.N_FREQS_DEFAULT})')
    parser.add_argument('--window_duration', type=float, default=AnalysisConfig.WINDOW_DURATION_DEFAULT,
                       help=f'Event window duration (s) (default: {AnalysisConfig.WINDOW_DURATION_DEFAULT})')
    parser.add_argument('--n_cycles_factor', type=float, default=AnalysisConfig.N_CYCLES_FACTOR_DEFAULT,
                       help=f'Cycles factor for spectrograms (default: {AnalysisConfig.N_CYCLES_FACTOR_DEFAULT})')
    
    # Method parameter
    parser.add_argument('--method', choices=['mne'], default='mne',
                       help='Spectrogram calculation method (default: mne)')
    
    # Processing parameters
    parser.add_argument('--rat_ids', type=str, default=None,
                       help='Specific rat IDs to process (comma-separated), default: all rats')
    parser.add_argument('--save_path', default=DataConfig.CROSS_RATS_RESULTS_DIR,
                       help=f'Base directory for saving results (default: {DataConfig.CROSS_RATS_RESULTS_DIR})')
    parser.add_argument('--show_plots', action='store_true',
                       help='Show plots during processing')
    parser.add_argument('--no_cleanup', action='store_true',
                       help='Keep individual session folders (do not delete after averaging)')
    parser.add_argument('--no_resilience', action='store_true',
                       help='Disable session-level retry logic for memory failures')
    parser.add_argument('--max_retries', type=int, default=3,
                       help='Maximum retry attempts per failed session (default: 3)')
    parser.add_argument('--quiet', action='store_true',
                       help='Suppress detailed progress output (opposite of verbose)')
    
    args = parser.parse_args()
    
    # Parse rat_ids if provided
    rat_ids = None
    if args.rat_ids:
        rat_ids = [r.strip() for r in args.rat_ids.split(',')]
    
    # Parse verbose flag (opposite of quiet)
    verbose = not args.quiet
    
    # Run the analysis
    return run_cross_rats_analysis(
        roi=args.roi,
        pkl_path=args.pkl_path,
        freq_min=args.freq_min,
        freq_max=args.freq_max,
        n_freqs=args.n_freqs,
        window_duration=args.window_duration,
        n_cycles_factor=args.n_cycles_factor,
        rat_ids=rat_ids,
        save_path=args.save_path,
        show_plots=args.show_plots,
        method=args.method,
        cleanup_intermediate_files=not args.no_cleanup,  # Cleanup enabled by default
        resume_from_checkpoint=not args.no_checkpoint,  # Checkpoint enabled by default
        session_resilience=not args.no_resilience,  # Resilience enabled by default
        max_session_retries=args.max_retries,
        verbose=verbose
    )


def run_all_channels_analysis(
    pkl_path: str = 'data/processed/all_eeg_data.pkl',
    freq_min: float = 1.0,
    freq_max: float = 45.0,
    n_freqs: int = 30,
    window_duration: float = 2.0,
    n_cycles_factor: float = 3.0,
    rat_ids: Optional[List[str]] = None,
    base_save_path: str = 'results',
    show_plots: bool = False,
    channels: Optional[List[int]] = None
) -> Dict[str, Dict]:
    """
    Run cross-rats NM theta analysis for all channels sequentially with memory cleanup.
    
    Parameters:
    -----------
    pkl_path : str
        Path to main EEG data file
    freq_min : float
        Minimum frequency (Hz)
    freq_max : float
        Maximum frequency (Hz)
    n_freqs : int
        Number of frequencies
    window_duration : float
        Event window duration (s)
    n_cycles_factor : float
        Cycles factor for spectrograms
    rat_ids : Optional[List[str]]
        Specific rat IDs to process, None for all rats
    base_save_path : str
        Base directory for saving results
    show_plots : bool
        Show plots during processing
    channels : Optional[List[int]]
        Specific channels to process, None for all channels (1-32)
        
    Returns:
    --------
    all_results : Dict[str, Dict]
        Dictionary mapping channel -> results for each channel
    """
    print("🧠 Cross-Rats NM Theta Analysis - All Channels")
    print("=" * 80)
    print(f"Data file: {pkl_path}")
    print(f"Frequency range: {freq_min}-{freq_max} Hz ({n_freqs} freqs)")
    print(f"Window duration: {window_duration}s")
    print(f"Base save path: {base_save_path}")
    print("=" * 80)
    
    # Define channels to process
    if channels is None:
        channels = list(range(1, 33))  # Channels 1-32
    else:
        channels = [int(ch) for ch in channels]
    
    print(f"📊 Processing {len(channels)} channels: {channels}")
    
    # Create main results directory
    all_channels_dir = os.path.join(base_save_path, 'all_channels_analysis')
    os.makedirs(all_channels_dir, exist_ok=True)
    
    # Create plots directory
    plots_dir = os.path.join(all_channels_dir, 'plots')
    os.makedirs(plots_dir, exist_ok=True)
    
    # Store results for all channels
    all_results = {}
    
    # Discover rat IDs once
    if rat_ids:
        print(f"Using specified rat IDs: {rat_ids}")
    else:
        rat_ids = discover_rat_ids(pkl_path)
    
    for i, channel in enumerate(channels):
        print(f"\n{'='*60}")
        print(f"📡 Processing Channel {channel} ({i+1}/{len(channels)})")
        print(f"{'='*60}")
        
        try:
            # Create temporary directory for this channel
            temp_save_path = os.path.join(base_save_path, 'cross_rats')
            
            # Run analysis for this channel
            results = run_cross_rats_analysis(
                roi=str(channel),
                pkl_path=pkl_path,
                freq_min=freq_min,
                freq_max=freq_max,
                n_freqs=n_freqs,
                window_duration=window_duration,
                n_cycles_factor=n_cycles_factor,
                rat_ids=rat_ids,
                save_path=temp_save_path,
                show_plots=show_plots
            )
            
            # Store results
            all_results[f"channel_{channel}"] = results
            
            # Move plots to organized directory
            channel_plots_dir = os.path.join(plots_dir, f'channel_{channel}')
            os.makedirs(channel_plots_dir, exist_ok=True)
            
            # Move plot files
            plot_files = [
                'cross_rats_spectrograms.png',
                'cross_rats_aggregated_results.pkl',
                'cross_rats_summary.json'
            ]
            
            for plot_file in plot_files:
                src_path = os.path.join(temp_save_path, plot_file)
                dst_path = os.path.join(channel_plots_dir, plot_file)
                if os.path.exists(src_path):
                    import shutil
                    shutil.move(src_path, dst_path)
            
            # Move individual rat plots if they exist
            for nm_size in results['averaged_windows'].keys():
                individual_plot = f'individual_rats_nm_{nm_size}.png'
                src_path = os.path.join(temp_save_path, individual_plot)
                dst_path = os.path.join(channel_plots_dir, individual_plot)
                if os.path.exists(src_path):
                    import shutil
                    shutil.move(src_path, dst_path)
            
            print(f"✓ Channel {channel} completed successfully")
            print(f"  Results saved to: {channel_plots_dir}")
            
        except Exception as e:
            print(f"❌ Error processing channel {channel}: {str(e)}")
            import traceback
            traceback.print_exc()
            all_results[f"channel_{channel}"] = None
            
        finally:
            # Clean up temporary files and memory
            print(f"🧹 Cleaning up memory and temporary files for channel {channel}")
            
            # Remove temporary cross_rats directory
            if os.path.exists(temp_save_path):
                import shutil
                try:
                    shutil.rmtree(temp_save_path)
                    print(f"  ✓ Removed temporary directory: {temp_save_path}")
                except Exception as e:
                    print(f"  ⚠️  Could not remove temporary directory: {e}")
            
            # Force garbage collection
            gc.collect()
            
            # Small delay to ensure cleanup
            import time
            time.sleep(1)
    
    # Save comprehensive results
    all_results_file = os.path.join(all_channels_dir, 'all_channels_results.pkl')
    with open(all_results_file, 'wb') as f:
        pickle.dump(all_results, f)
    
    # Create summary
    successful_channels = [ch for ch, results in all_results.items() if results is not None]
    failed_channels = [ch for ch, results in all_results.items() if results is None]
    
    summary = {
        'total_channels': len(channels),
        'successful_channels': len(successful_channels),
        'failed_channels': len(failed_channels),
        'successful_channel_list': [ch.split('_')[1] for ch in successful_channels],
        'failed_channel_list': [ch.split('_')[1] for ch in failed_channels],
        'analysis_parameters': {
            'frequency_range': [freq_min, freq_max],
            'n_frequencies': n_freqs,
            'window_duration': window_duration,
            'n_cycles_factor': n_cycles_factor
        },
        'timestamp': datetime.now().isoformat()
    }
    
    summary_file = os.path.join(all_channels_dir, 'all_channels_summary.json')
    with open(summary_file, 'w') as f:
        json.dump(summary, f, indent=2)
    
    print(f"\n{'='*80}")
    print("✅ All Channels Analysis Completed!")
    print(f"{'='*80}")
    print(f"📊 Summary:")
    print(f"  Total channels processed: {len(channels)}")
    print(f"  Successful: {len(successful_channels)}")
    print(f"  Failed: {len(failed_channels)}")
    print(f"  Results directory: {all_channels_dir}")
    print(f"  Plots directory: {plots_dir}")
    
    if failed_channels:
        print(f"\n❌ Failed channels: {[ch.split('_')[1] for ch in failed_channels]}")
    
    return all_results


# Example usage for IDE/notebook environment
if __name__ == "__main__":
    # Check if we're running in IDE mode (with direct function calls)
    # or command line mode
    import sys
    
    # If there are command line arguments, use command line mode
    if len(sys.argv) > 1:
        # For command line usage, call main()
        main()
    else:
        # For IDE usage, run the analysis directly
        # Uncomment the line below to run all channels analysis
        #all_results = run_all_channels_analysis()
        
        # Or run single channel analysis using configuration defaults
        
        # Debug: Check data file path
        from config import DataConfig
        data_path = DataConfig.get_data_file_path(DataConfig.MAIN_EEG_DATA_FILE)
        print(f"🔍 Debug - Data file path: {data_path}")
        print(f"🔍 Debug - File exists: {os.path.exists(data_path)}")

    
        results = run_cross_rats_analysis(
            roi="1,2,3",                   # Change ROI here
            pkl_path=data_path,               # Keep explicit path
            freq_min=1.0,                     # Override config - test narrow theta
            freq_max=40.0,                     # Override config
            n_freqs=240,                       # Override config - faster analysis
            #rat_ids=["9442"],
            window_duration=2.0,              # Override config - longer window
            save_path="D:/nm_theta_results",  # Save to D: 
            cleanup_intermediate_files=True,  # Cleanup session folders (saves space)
            session_resilience=True,          # Enable session-level retry logic
            max_session_retries=3,            # Try up to 3 times per failed session
            verbose=True                      # Override config
        )
        
<|MERGE_RESOLUTION|>--- conflicted
+++ resolved
@@ -524,7 +524,6 @@
         else:
             mapping_df = None
         
-<<<<<<< HEAD
         # Setup memory monitoring
         memory_log_file = os.path.join(rat_save_path, f'memory_usage_rat_{rat_id}.log') if verbose else None
         
@@ -579,74 +578,6 @@
                         show_frequency_profiles=False
                     )
             
-=======
-        if method == 'mne':
-            # Use resilient analysis wrapper for MNE-based analysis
-            if session_resilience:
-                results = run_analysis_with_resilience(
-                    mode='multi',
-                    method='basic',  # method ignored for multi-session
-                    parallel_type=None,
-                    pkl_path=pkl_path,
-                    roi=roi_or_channels if isinstance(roi_or_channels, str) else ','.join(map(str, roi_or_channels)),
-                    session_index=None,  # ignored for multi-session
-                    rat_id=rat_id,
-                    freq_min=freq_range[0],
-                    freq_max=freq_range[1],
-                    n_freqs=n_freqs,
-                    window_duration=window_duration,
-                    n_cycles_factor=n_cycles_factor,
-                    n_jobs=None,
-                    batch_size=8,
-                    save_path=rat_save_path,
-                    show_plots=show_plots,
-                    show_frequency_profiles=False,
-                    session_resilience=session_resilience,
-                    max_session_retries=max_session_retries,
-                    verbose=verbose
-                )
-            else:
-                # Use original analysis without resilience
-                results = run_analysis(
-                    mode='multi',
-                    method='basic',  # method ignored for multi-session
-                    parallel_type=None,
-                    pkl_path=pkl_path,
-                    roi=roi_or_channels if isinstance(roi_or_channels, str) else ','.join(map(str, roi_or_channels)),
-                    session_index=None,  # ignored for multi-session
-                    rat_id=rat_id,
-                    freq_min=freq_range[0],
-                    freq_max=freq_range[1],
-                    n_freqs=n_freqs,
-                    window_duration=window_duration,
-                    n_cycles_factor=n_cycles_factor,
-                    n_jobs=None,
-                    batch_size=8,
-                    save_path=rat_save_path,
-                    show_plots=show_plots,
-                    show_frequency_profiles=False
-                )
->>>>>>> 9ecfba5a
-        
-        elif method == 'cwt':
-            # Use vectorized CWT analysis
-            from nm_theta_single_vectorized import analyze_rat_multi_session_vectorized
-            
-            results = analyze_rat_multi_session_vectorized(
-                rat_id=rat_id,
-                roi_or_channels=roi_or_channels,
-                pkl_path=pkl_path,
-                freq_range=freq_range,
-                n_freqs=n_freqs,
-                window_duration=window_duration,
-                n_cycles_factor=n_cycles_factor,
-                save_path=rat_save_path,
-                mapping_df=None,
-                show_plots=show_plots,
-                session_n_jobs=None,
-                channel_batch_size=8,
-                method='cwt'
-            )
         
         else:
             raise ValueError(f"Unknown method: {method}. Use 'mne'.")
